import {
  Button,
  Flex,
  FieldGroup,
  Heading,
  Note,
  Modal,
  Option,
  Paragraph,
  SkeletonBodyText,
  SkeletonContainer,
  Select,
  TextLink,
  TextInput,
  Typography,
} from "@contentful/forma-36-react-components";
import styles from "../styles";
import React, {useState} from "react";

const sortContentTypesAlphabetically = (contentTypes) => {
  const sorted = contentTypes.sort((type1, type2) => {
    if (type1.name < type2.name) {
      return -1
    }
    if (type1.name > type2.name) {
      return 1
    }
    return 0
  })
  return sorted
}

const ContentTypesSkeleton = () => (
  <SkeletonContainer width="100%">
    <SkeletonBodyText numberOfLines={3} />
  </SkeletonContainer>
);

const NoContentTypes = ({ space, environment }) => (
  <Note noteType="warning">
    There are no content types available in this environment. You can add one{" "}
    <TextLink
      target="_blank"
      href={
        environment === "master"
          ? `https://app.contentful.com/spaces/${space}/content_types`
          : `https://app.contentful.com/spaces/${space}/environments/${environment}/content_types`
      }
      rel="noopener noreferrer"
    >
      content type
    </TextLink>{" "}
    and assign it to the app from this screen.
  </Note>
);

const UrlInput = ({urlConstructors, id, onSlugInput, placeholder, disabled}) => {
  const valueIndex = urlConstructors.findIndex(constructor => constructor.id === id)
  const value = valueIndex !== -1 ? urlConstructors[valueIndex].slug : ""
  return (
    <TextInput disabled={disabled} id={id} value={value} onChange={(event) => onSlugInput(id, event.target.value)} placeholder={placeholder} />
  )
}

export const ContentTypesSelection = ({
  contentTypes,
  enabledContentTypes,
  urlConstructors,
  disableContentType,
  onSlugInput,
  onContentTypeToggle,
  selectorTypeToggle,
  selectorType,
  space,
  environment,
}) => {
  if (!contentTypes) {
    return <ContentTypesSkeleton />;
  }

  if (0 === contentTypes.length) {
    return <NoContentTypes space={space} environment={environment} />;
  }
  
  const fullEnabledTypes = enabledContentTypes.map(enabledType => {
    const fullType = contentTypes.find(type => type.sys.id === enabledType)
    return fullType
  })

  //Focus value to compare with selection value to determine whether an update in state is necessary
  const [focusValue, changeFocus] = useState("");
  //Modal state
  const [modalState, updateModalState] = useState({
    open: false,
    id: ""
  })

  //Function to reset modal state
  const modalReset = () => {
    updateModalState(
      {
        open: false,
        id: ""
      }
    )
  }

  const sortedContentTypes = sortContentTypesAlphabetically(contentTypes)

  return ( 
    <>
    {/* Selectors for existing enabled content types */}
      {fullEnabledTypes.map(({ sys }, index) => (
      <Flex marginBottom="spacingM" key={`fullSelect - ${sys.id}`}>
        <Flex marginRight = "spacingS">
          <Select value={sys.id} 
            onFocus={(event) => changeFocus(event.target.value)}
            onChange={(event)=> onContentTypeToggle(event.target.value, focusValue)} 
          >
            {sortedContentTypes.map(({name, sys}) => 
              <Option key={`option - ${sys.id}`} value={sys.id}>
                {name}
              </Option>
            )}
          </Select>
        </Flex>
        <Flex fullWidth marginRight = "spacingS">
          <UrlInput id={sys.id} onSlugInput={onSlugInput} urlConstructors={urlConstructors} placeholder={'slugField || "example"/parentField.slugField'}/>
        </Flex>
        <Flex>
          <TextLink onClick={() => updateModalState({open: true, id: sys.id})}>
            Remove
          </TextLink>
        </Flex>
      </Flex>
      ))}

      {/* Selector triggered by add content type button */}
      {selectorType && (
        <Flex marginBottom="spacingM" key={`fullSelect - selector`}>
        <Flex marginRight = "spacingS">
          <Select
            onFocus={(event) => changeFocus(event.target.value)}
            onChange={(event) => {
              onContentTypeToggle(event.target.value, focusValue)
              selectorTypeToggle()
            }} 
          >
            <Option selected disabled  value>
                {"Select a content type"}
            </Option>
            {sortedContentTypes.map(({name, sys}) => 
              <Option key={sys.id} value={sys.id}>
                {name}
              </Option>
            )}
          </Select>
        </Flex>
        <Flex fullWidth marginRight = "spacingS">
          <UrlInput disabled onSlugInput={onSlugInput} urlConstructors={urlConstructors} placeholder={'slugField || "example"/parentField.slugField'}/>
        </Flex>
        <Flex>
          <TextLink onClick={() => selectorTypeToggle()}>Remove</TextLink>
        </Flex>
      </Flex>
      )}

      {/* Button to add a new content type */}
      <Flex justifyContent="center" marginTop="spacingXl">
        <Button disabled={selectorType} onClick={() => selectorTypeToggle()}>
          Add Content Type
        </Button>
      </Flex>

<<<<<<< HEAD
      {/* Modal to confirm removal of contentType */}
      <Modal isShown={modalState.open} onClose={() => modalReset()}>
        {() => (
          <>
            <Modal.Header title={"Are you sure?"}></Modal.Header>
            <Modal.Controls position={"left"}>
              <Flex marginTop={"spacingXl"}>
                <Button buttonType="positive" onClick={() => {
                  disableContentType(modalState.id)
                  modalReset()
                }}>Remove</Button>
                <Button buttonType="muted" onClick={() => modalReset()}>
                  Do not remove
                </Button>
              </Flex>
            </Modal.Controls>
          </>
        )}
      </Modal>
    </>
  )
=======
  return contentTypes.map(({ sys, name }) => (
    <div>
      <CheckboxField
        key={sys.id}
        labelIsLight
        labelText={name}
        name={name}
        checked={enabledContentTypes.includes(sys.id)}
        value={sys.id}
        onChange={() => onContentTypeToggle(sys.id)}
        id={sys.id}
      />
    </div>
  ));
>>>>>>> 3255b3e0
};

const ContentTypesPanel = ({
  contentTypes,
  enabledContentTypes,
  urlConstructors,
  onContentTypeToggle,
  disableContentType,
  selectorTypeToggle,
  onSlugInput,
  selectorType,
  space,
  environment,
}) => (
  <Typography>
    <Heading>Content Types</Heading>
    <Paragraph>
      Select content types that will show the Gatsby Cloud functionality in the
      sidebar. Optionally, define slugs using strings or fields on the content type. A string must be contained in quotes. Fields must be expressed in dot notation (allows for children of references).
    </Paragraph>
    <div className={styles.checks}>
      <FieldGroup>
        <ContentTypesSelection 
          space={space}
          environment={environment}
          contentTypes={contentTypes}
          enabledContentTypes={enabledContentTypes}
          urlConstructors={urlConstructors}
          onSlugInput={onSlugInput}
          onContentTypeToggle={onContentTypeToggle} 
          disableContentType={disableContentType} 
          selectorTypeToggle={selectorTypeToggle}
          selectorType={selectorType}
        />
      </FieldGroup>
    </div>
  </Typography>
);

export default ContentTypesPanel;<|MERGE_RESOLUTION|>--- conflicted
+++ resolved
@@ -172,7 +172,7 @@
         </Button>
       </Flex>
 
-<<<<<<< HEAD
+
       {/* Modal to confirm removal of contentType */}
       <Modal isShown={modalState.open} onClose={() => modalReset()}>
         {() => (
@@ -194,22 +194,6 @@
       </Modal>
     </>
   )
-=======
-  return contentTypes.map(({ sys, name }) => (
-    <div>
-      <CheckboxField
-        key={sys.id}
-        labelIsLight
-        labelText={name}
-        name={name}
-        checked={enabledContentTypes.includes(sys.id)}
-        value={sys.id}
-        onChange={() => onContentTypeToggle(sys.id)}
-        id={sys.id}
-      />
-    </div>
-  ));
->>>>>>> 3255b3e0
 };
 
 const ContentTypesPanel = ({
