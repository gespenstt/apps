--- conflicted
+++ resolved
@@ -3,13 +3,8 @@
   "version": "0.1.0",
   "private": true,
   "dependencies": {
-<<<<<<< HEAD
     "@contentful/app-sdk": "4.4.0-alpha.2",
-    "@contentful/f36-components": "^4.4.1",
-=======
-    "@contentful/app-sdk": "^4.3.7",
     "@contentful/f36-components": "^4.6.1",
->>>>>>> 111c9f5c
     "@contentful/f36-tokens": "^4.0.1",
     "@contentful/react-apps-toolkit": "^1.0.2",
     "contentful-management": "^9.2.1",
